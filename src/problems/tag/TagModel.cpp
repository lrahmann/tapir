--- conflicted
+++ resolved
@@ -577,7 +577,6 @@
     }
     return allActions;
 }
-<<<<<<< HEAD
 
 std::vector<std::vector<float>> TagModel::getBeliefProportions(solver::BeliefNode const *belief) {
     std::vector<solver::State const *> particles = belief->getStates();
@@ -597,12 +596,10 @@
     return result;
 }
 
-=======
 std::unique_ptr<solver::ActionPool> TagModel::createActionPool(solver::Solver */*solver*/) {
     return std::make_unique<solver::EnumeratedActionPool>(this, getAllActionsInOrder());
 }
 std::unique_ptr<solver::Serializer> TagModel::createSerializer(solver::Solver *solver) {
     return std::make_unique<TagTextSerializer>(solver);
 }
->>>>>>> 4d75e889
 } /* namespace tag */