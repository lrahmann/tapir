# General-purpose settings.
color = true
verbose = true

[ABT]
<<<<<<< HEAD
historiesPerStep = 4000
stepTimeout = 0
=======
historiesPerStep = 20000 # 0 => infinity
stepTimeout = 0 # 0 => infinity
>>>>>>> dd304926
maximumDepth = 100

searchHeuristic = upper()
searchStrategy = ucb(20.0)
estimator = mean()

[problem]
discountFactor = 0.95

mapPath = tests/maps/map.txt
moveCost = 1
tagReward = 10
failedTagPenalty = 10
opponentStayProbability = 0.2

[changes]
hasChanges = false
changesPath = tests/changes/mid-wall.txt
areDynamic = true

[simulation]
savePolicy = false
nSteps = 200
minParticleCount = 500
nRuns = 1<|MERGE_RESOLUTION|>--- conflicted
+++ resolved
@@ -3,17 +3,12 @@
 verbose = true
 
 [ABT]
-<<<<<<< HEAD
-historiesPerStep = 4000
+historiesPerStep = 40000
 stepTimeout = 0
-=======
-historiesPerStep = 20000 # 0 => infinity
-stepTimeout = 0 # 0 => infinity
->>>>>>> dd304926
 maximumDepth = 100
 
-searchHeuristic = upper()
-searchStrategy = ucb(20.0)
+searchHeuristic = default()
+searchStrategy = ucb(10)
 estimator = mean()
 
 [problem]
@@ -26,12 +21,12 @@
 opponentStayProbability = 0.2
 
 [changes]
-hasChanges = false
+hasChanges = true
 changesPath = tests/changes/mid-wall.txt
 areDynamic = true
 
 [simulation]
 savePolicy = false
 nSteps = 200
-minParticleCount = 500
+minParticleCount = 5000
 nRuns = 1