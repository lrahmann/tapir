--- conflicted
+++ resolved
@@ -3,14 +3,9 @@
 verbose = true
 
 [ABT]
-<<<<<<< HEAD
 historiesPerStep = 4000
-maximumDepth = 300
-=======
-historiesPerStep = 40000
 stepTimeout = 0
 maximumDepth = 100
->>>>>>> 4d75e889
 
 searchHeuristic = default()
 searchStrategy = ucb(10)
@@ -26,7 +21,7 @@
 opponentStayProbability = 0.2
 
 [changes]
-hasChanges = false
+hasChanges = true
 changesPath = tests/changes/mid-wall.txt
 areDynamic = true
 
